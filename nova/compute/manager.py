--- conflicted
+++ resolved
@@ -854,7 +854,7 @@
         self.inject_network_info(context, instance_id)
         self.reset_network(context, instance_id)
 
-    @exception.wrap_exception
+    @exception.wrap_exception(notifier=notifier, publisher_id=publisher_id())
     @checks_instance_lock
     def pause_instance(self, context, instance_id):
         """Pause an instance on this host."""
@@ -888,17 +888,13 @@
                                                        instance_id,
                                                        result))
 
-<<<<<<< HEAD
-    @exception.wrap_exception(notifier=notifier, publisher_id=publisher_id())
-=======
-    @exception.wrap_exception
+    @exception.wrap_exception(notifier=notifier, publisher_id=publisher_id())
     def set_host_enabled(self, context, instance_id=None, host=None,
             enabled=None):
         """Sets the specified host's ability to accept new instances."""
         return self.driver.set_host_enabled(host, enabled)
 
-    @exception.wrap_exception
->>>>>>> b58e8530
+    @exception.wrap_exception(notifier=notifier, publisher_id=publisher_id())
     def get_diagnostics(self, context, instance_id):
         """Retrieve diagnostics for an instance on this host."""
         instance_ref = self.db.instance_get(context, instance_id)
