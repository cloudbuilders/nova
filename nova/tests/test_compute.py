# vim: tabstop=4 shiftwidth=4 softtabstop=4

# Copyright 2010 United States Government as represented by the
# Administrator of the National Aeronautics and Space Administration.
# All Rights Reserved.
#
#    Licensed under the Apache License, Version 2.0 (the "License"); you may
#    not use this file except in compliance with the License. You may obtain
#    a copy of the License at
#
#         http://www.apache.org/licenses/LICENSE-2.0
#
#    Unless required by applicable law or agreed to in writing, software
#    distributed under the License is distributed on an "AS IS" BASIS, WITHOUT
#    WARRANTIES OR CONDITIONS OF ANY KIND, either express or implied. See the
#    License for the specific language governing permissions and limitations
#    under the License.
"""
Tests For Compute
"""

import datetime
import logging

from nova import context
from nova import db
from nova import exception
from nova import flags
from nova import test
from nova import utils
from nova.auth import manager
from nova.compute import api as compute_api


FLAGS = flags.FLAGS


class ComputeTestCase(test.TestCase):
    """Test case for compute"""
    def setUp(self):
        logging.getLogger().setLevel(logging.DEBUG)
        super(ComputeTestCase, self).setUp()
        self.flags(connection_type='fake',
                   stub_network=True,
                   network_manager='nova.network.manager.FlatManager')
        self.compute = utils.import_object(FLAGS.compute_manager)
        self.compute_api = compute_api.ComputeAPI()
        self.manager = manager.AuthManager()
        self.user = self.manager.create_user('fake', 'fake', 'fake')
        self.project = self.manager.create_project('fake', 'fake', 'fake')
        self.context = context.get_admin_context()

    def tearDown(self):
        self.manager.delete_user(self.user)
        self.manager.delete_project(self.project)
        super(ComputeTestCase, self).tearDown()

    def _create_instance(self):
        """Create a test instance"""
        inst = {}
        inst['image_id'] = 'ami-test'
        inst['reservation_id'] = 'r-fakeres'
        inst['launch_time'] = '10'
        inst['user_id'] = self.user.id
        inst['project_id'] = self.project.id
        inst['instance_type'] = 'm1.tiny'
        inst['mac_address'] = utils.generate_mac()
        inst['ami_launch_index'] = 0
        return db.instance_create(self.context, inst)['id']

    def test_create_instance_defaults_display_name(self):
        """Verify that an instance cannot be created without a display_name."""
        cases = [dict(), dict(display_name=None)]
        for instance in cases:
            ref = self.compute_api.create_instances(self.context,
                FLAGS.default_instance_type, None, **instance)
            try:
                self.assertNotEqual(ref[0].display_name, None)
            finally:
                db.instance_destroy(self.context, ref[0]['id'])

    def test_create_instance_associates_security_groups(self):
        """Make sure create_instances associates security groups"""
        values = {'name': 'default',
                  'description': 'default',
                  'user_id': self.user.id,
                  'project_id': self.project.id}
        group = db.security_group_create(self.context, values)
        ref = self.compute_api.create_instances(self.context,
            FLAGS.default_instance_type, None, security_group=['default'])
        try:
            self.assertEqual(len(ref[0]['security_groups']), 1)
        finally:
            db.security_group_destroy(self.context, group['id'])
            db.instance_destroy(self.context, ref[0]['id'])

    def test_run_terminate(self):
        """Make sure it is possible to  run and terminate instance"""
        instance_id = self._create_instance()

        self.compute.run_instance(self.context, instance_id)

        instances = db.instance_get_all(context.get_admin_context())
        logging.info(_("Running instances: %s"), instances)

        instance_count = len(instances)
        self.assertNotEqual(instance_count, 0)

        self.compute.terminate_instance(self.context, instance_id)

        instances = db.instance_get_all(context.get_admin_context())
        logging.info(_("After terminating instances: %s"), instances)
        self.assertEqual(instance_count, len(instances) + 1)

    def test_run_terminate_timestamps(self):
        """Make sure timestamps are set for launched and destroyed"""
        instance_id = self._create_instance()
        instance_ref = db.instance_get(self.context, instance_id)
        self.assertEqual(instance_ref['launched_at'], None)
        self.assertEqual(instance_ref['deleted_at'], None)
        launch = datetime.datetime.utcnow()
        self.compute.run_instance(self.context, instance_id)
        instance_ref = db.instance_get(self.context, instance_id)
        self.assert_(instance_ref['launched_at'] > launch)
        self.assertEqual(instance_ref['deleted_at'], None)
        terminate = datetime.datetime.utcnow()
        self.compute.terminate_instance(self.context, instance_id)
        self.context = self.context.elevated(True)
        instance_ref = db.instance_get(self.context, instance_id)
        self.assert_(instance_ref['launched_at'] < terminate)
        self.assert_(instance_ref['deleted_at'] > terminate)

    def test_pause(self):
        """Ensure instance can be paused"""
        instance_id = self._create_instance()
        self.compute.run_instance(self.context, instance_id)
        self.compute.pause_instance(self.context, instance_id)
        self.compute.unpause_instance(self.context, instance_id)
        self.compute.terminate_instance(self.context, instance_id)

    def test_suspend(self):
        """ensure instance can be suspended"""
        instance_id = self._create_instance()
        self.compute.run_instance(self.context, instance_id)
        self.compute.suspend_instance(self.context, instance_id)
        self.compute.resume_instance(self.context, instance_id)
        self.compute.terminate_instance(self.context, instance_id)

    def test_reboot(self):
        """Ensure instance can be rebooted"""
        instance_id = self._create_instance()
        self.compute.run_instance(self.context, instance_id)
        self.compute.reboot_instance(self.context, instance_id)
        self.compute.terminate_instance(self.context, instance_id)

<<<<<<< HEAD
    def test_diagnostics(self):
        """Ensure instance diagnostics are available"""
        instance_id = self._create_instance()
        self.compute.get_diagnostics(self.context, instance_id)

    def test_actions(self):
        """Ensure instance actions are available"""
        instance_id = self._create_instance()
        self.compute.get_actions(self.context, instance_id)
=======
    def test_snapshot(self):
        """Ensure instance can be snapshotted"""
        instance_id = self._create_instance()
        name = "myfakesnapshot"
        self.compute.run_instance(self.context, instance_id)
        self.compute.snapshot_instance(self.context, instance_id, name)
        self.compute.terminate_instance(self.context, instance_id)
>>>>>>> ac6fd229

    def test_console_output(self):
        """Make sure we can get console output from instance"""
        instance_id = self._create_instance()
        self.compute.run_instance(self.context, instance_id)

        console = self.compute.get_console_output(self.context,
                                                        instance_id)
        self.assert_(console)
        self.compute.terminate_instance(self.context, instance_id)

    def test_run_instance_existing(self):
        """Ensure failure when running an instance that already exists"""
        instance_id = self._create_instance()
        self.compute.run_instance(self.context, instance_id)
        self.assertRaises(exception.Error,
                          self.compute.run_instance,
                          self.context,
                          instance_id)
        self.compute.terminate_instance(self.context, instance_id)<|MERGE_RESOLUTION|>--- conflicted
+++ resolved
@@ -153,7 +153,6 @@
         self.compute.reboot_instance(self.context, instance_id)
         self.compute.terminate_instance(self.context, instance_id)
 
-<<<<<<< HEAD
     def test_diagnostics(self):
         """Ensure instance diagnostics are available"""
         instance_id = self._create_instance()
@@ -163,7 +162,7 @@
         """Ensure instance actions are available"""
         instance_id = self._create_instance()
         self.compute.get_actions(self.context, instance_id)
-=======
+
     def test_snapshot(self):
         """Ensure instance can be snapshotted"""
         instance_id = self._create_instance()
@@ -171,7 +170,6 @@
         self.compute.run_instance(self.context, instance_id)
         self.compute.snapshot_instance(self.context, instance_id, name)
         self.compute.terminate_instance(self.context, instance_id)
->>>>>>> ac6fd229
 
     def test_console_output(self):
         """Make sure we can get console output from instance"""
