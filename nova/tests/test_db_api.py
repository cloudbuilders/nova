--- conflicted
+++ resolved
@@ -57,12 +57,7 @@
     def test_instance_get_project_vpn(self):
         values = {'instance_type_id': FLAGS.default_instance_type,
                   'image_ref': FLAGS.vpn_image_id,
-<<<<<<< HEAD
-                  'project_id': self.project.id}
-=======
-                  'project_id': self.project_id
-                 }
->>>>>>> bdcfaa5b
+                  'project_id': self.project_id}
         instance = db.instance_create(self.context, values)
         result = db.instance_get_project_vpn(self.context.elevated(),
                                              self.project_id)
@@ -71,12 +66,7 @@
     def test_instance_get_project_vpn_joins(self):
         values = {'instance_type_id': FLAGS.default_instance_type,
                   'image_ref': FLAGS.vpn_image_id,
-<<<<<<< HEAD
-                  'project_id': self.project.id}
-=======
-                  'project_id': self.project_id
-                 }
->>>>>>> bdcfaa5b
+                  'project_id': self.project_id}
         instance = db.instance_create(self.context, values)
         _setup_networking(instance['id'])
         result = db.instance_get_project_vpn(self.context.elevated(),
