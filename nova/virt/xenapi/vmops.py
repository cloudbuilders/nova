# vim: tabstop=4 shiftwidth=4 softtabstop=4

# Copyright (c) 2010 Citrix Systems, Inc.
# Copyright 2010 OpenStack LLC.
#
#    Licensed under the Apache License, Version 2.0 (the "License"); you may
#    not use this file except in compliance with the License. You may obtain
#    a copy of the License at
#
#         http://www.apache.org/licenses/LICENSE-2.0
#
#    Unless required by applicable law or agreed to in writing, software
#    distributed under the License is distributed on an "AS IS" BASIS, WITHOUT
#    WARRANTIES OR CONDITIONS OF ANY KIND, either express or implied. See the
#    License for the specific language governing permissions and limitations
#    under the License.

"""
Management class for VM-related functions (spawn, reboot, etc).
"""

import json

from nova import db
from nova import context
from nova import log as logging
from nova import exception
from nova import utils

from nova.auth.manager import AuthManager
from nova.compute import power_state
from nova.virt.xenapi.network_utils import NetworkHelper
from nova.virt.xenapi.vm_utils import VMHelper
from nova.virt.xenapi.vm_utils import ImageType

XenAPI = None
LOG = logging.getLogger("nova.virt.xenapi.vmops")


class VMOps(object):
    """
    Management class for VM-related tasks
    """
    def __init__(self, session):
        self.XenAPI = session.get_imported_xenapi()
        self._session = session
        VMHelper.XenAPI = self.XenAPI

    def list_instances(self):
        """List VM instances"""
        vms = []
        for vm in self._session.get_xenapi().VM.get_all():
            rec = self._session.get_xenapi().VM.get_record(vm)
            if not rec["is_a_template"] and not rec["is_control_domain"]:
                vms.append(rec["name_label"])
        return vms

    def spawn(self, instance):
        """Create VM instance"""
        vm = VMHelper.lookup(self._session, instance.name)
        if vm is not None:
            raise exception.Duplicate(_('Attempted to create'
            ' non-unique name %s') % instance.name)

        bridge = db.network_get_by_instance(context.get_admin_context(),
                                            instance['id'])['bridge']
        network_ref = \
            NetworkHelper.find_network_with_bridge(self._session, bridge)

        user = AuthManager().get_user(instance.user_id)
        project = AuthManager().get_project(instance.project_id)
        #if kernel is not present we must download a raw disk
        if instance.kernel_id:
            disk_image_type = ImageType.DISK
        else:
            disk_image_type = ImageType.DISK_RAW
        vdi_uuid = VMHelper.fetch_image(self._session, instance.id,
            instance.image_id, user, project, disk_image_type)
        vdi_ref = self._session.call_xenapi('VDI.get_by_uuid', vdi_uuid)
        #Have a look at the VDI and see if it has a PV kernel
        pv_kernel = False
        if not instance.kernel_id:
            pv_kernel = VMHelper.lookup_image(self._session, vdi_ref)
        kernel = None
        if instance.kernel_id:
            kernel = VMHelper.fetch_image(self._session, instance.id,
                instance.kernel_id, user, project, ImageType.KERNEL_RAMDISK)
        ramdisk = None
        if instance.ramdisk_id:
            ramdisk = VMHelper.fetch_image(self._session, instance.id,
                instance.ramdisk_id, user, project, ImageType.KERNEL_RAMDISK)
        vm_ref = VMHelper.create_vm(self._session,
                                          instance, kernel, ramdisk, pv_kernel)
        VMHelper.create_vbd(self._session, vm_ref, vdi_ref, 0, True)

        if network_ref:
            VMHelper.create_vif(self._session, vm_ref,
                                network_ref, instance.mac_address)
        LOG.debug(_('Starting VM %s...'), vm_ref)
        self._session.call_xenapi('VM.start', vm_ref, False, False)
        LOG.info(_('Spawning VM %s created %s.'), instance.name, vm_ref)

        # NOTE(armando): Do we really need to do this in virt?
        timer = utils.LoopingCall(f=None)

        def _wait_for_boot():
            try:
                state = self.get_info(instance['name'])['state']
                db.instance_set_state(context.get_admin_context(),
                                      instance['id'], state)
                if state == power_state.RUNNING:
                    LOG.debug(_('Instance %s: booted'), instance['name'])
                    timer.stop()
            except Exception, exc:
                LOG.warn(exc)
                LOG.exception(_('instance %s: failed to boot'),
                              instance['name'])
                db.instance_set_state(context.get_admin_context(),
                                      instance['id'],
                                      power_state.SHUTDOWN)
                timer.stop()

        timer.f = _wait_for_boot
        return timer.start(interval=0.5, now=True)

    def _get_vm_opaque_ref(self, instance_or_vm):
        """Refactored out the common code of many methods that receive either
        a vm name or a vm instance, and want a vm instance in return.
        """
        try:
            instance_name = instance_or_vm.name
            vm = VMHelper.lookup(self._session, instance_name)
        except AttributeError:
            # A vm opaque ref was passed
            vm = instance_or_vm
        if vm is None:
            raise Exception(_('Instance not present %s') % instance_name)
        return vm

    def snapshot(self, instance, name):
        """ Create snapshot from a running VM instance

        :param instance: instance to be snapshotted
        :param name: name/label to be given to the snapshot

        Steps involved in a XenServer snapshot:

        1. XAPI-Snapshot: Snapshotting the instance using XenAPI. This
            creates: Snapshot (Template) VM, Snapshot VBD, Snapshot VDI,
            Snapshot VHD

        2. Wait-for-coalesce: The Snapshot VDI and Instance VDI both point to
            a 'base-copy' VDI.  The base_copy is immutable and may be chained
            with other base_copies.  If chained, the base_copies
            coalesce together, so, we must wait for this coalescing to occur to
            get a stable representation of the data on disk.

        3. Push-to-glance: Once coalesced, we call a plugin on the XenServer
            that will bundle the VHDs together and then push the bundle into
            Glance.
        """

        #TODO(sirp): Add quiesce and VSS locking support when Windows support
        # is added

        logging.debug(_("Starting snapshot for VM %s"), instance)
        vm_ref = VMHelper.lookup(self._session, instance.name)

        label = "%s-snapshot" % instance.name
        try:
            template_vm_ref, template_vdi_uuids = VMHelper.create_snapshot(
                self._session, instance.id, vm_ref, label)
        except self.XenAPI.Failure, exc:
            logging.error(_("Unable to Snapshot %s: %s"), vm_ref, exc)
            return

        try:
            # call plugin to ship snapshot off to glance
            VMHelper.upload_image(
                self._session, instance.id, template_vdi_uuids, name)
        finally:
            self._destroy(instance, template_vm_ref, shutdown=False)

        logging.debug(_("Finished snapshot and upload for VM %s"), instance)

    def reboot(self, instance):
        """Reboot VM instance"""
        vm = self._get_vm_opaque_ref(instance)
        task = self._session.call_xenapi('Async.VM.clean_reboot', vm)
        self._session.wait_for_task(instance.id, task)

    def destroy(self, instance):
        """Destroy VM instance"""
        vm = VMHelper.lookup(self._session, instance.name)
        return self._destroy(instance, vm, shutdown=True)

    def _destroy(self, instance, vm, shutdown=True):
        """ Destroy VM instance """
        if vm is None:
            # Don't complain, just return.  This lets us clean up instances
            # that have already disappeared from the underlying platform.
            return
        # Get the VDIs related to the VM
        vdis = VMHelper.lookup_vm_vdis(self._session, vm)
        if shutdown:
            try:
                task = self._session.call_xenapi('Async.VM.hard_shutdown', vm)
                self._session.wait_for_task(instance.id, task)
            except self.XenAPI.Failure, exc:
                LOG.exception(exc)

        # Disk clean-up
        if vdis:
            for vdi in vdis:
                try:
                    task = self._session.call_xenapi('Async.VDI.destroy', vdi)
                    self._session.wait_for_task(instance.id, task)
                except self.XenAPI.Failure, exc:
                    LOG.exception(exc)
        # VM Destroy
        try:
            task = self._session.call_xenapi('Async.VM.destroy', vm)
            self._session.wait_for_task(instance.id, task)
        except self.XenAPI.Failure, exc:
            LOG.exception(exc)

    def _wait_with_callback(self, instance_id, task, callback):
        ret = None
        try:
            ret = self._session.wait_for_task(instance_id, task)
        except self.XenAPI.Failure, exc:
            LOG.exception(exc)
        callback(ret)

    def pause(self, instance, callback):
        """Pause VM instance"""
        vm = self._get_vm_opaque_ref(instance)
        task = self._session.call_xenapi('Async.VM.pause', vm)
        self._wait_with_callback(instance.id, task, callback)

    def unpause(self, instance, callback):
        """Unpause VM instance"""
        vm = self._get_vm_opaque_ref(instance)
        task = self._session.call_xenapi('Async.VM.unpause', vm)
        self._wait_with_callback(instance.id, task, callback)

    def suspend(self, instance, callback):
        """suspend the specified instance"""
        instance_name = instance.name
        vm = VMHelper.lookup(self._session, instance_name)
        if vm is None:
            raise Exception(_("suspend: instance not present %s") %
                                                     instance_name)
        task = self._session.call_xenapi('Async.VM.suspend', vm)
        self._wait_with_callback(task, callback)

    def resume(self, instance, callback):
        """resume the specified instance"""
        instance_name = instance.name
        vm = VMHelper.lookup(self._session, instance_name)
        if vm is None:
            raise Exception(_("resume: instance not present %s") %
                                                    instance_name)
        task = self._session.call_xenapi('Async.VM.resume', vm, False, True)
        self._wait_with_callback(task, callback)

    def get_info(self, instance_id):
        """Return data about VM instance"""
        vm = VMHelper.lookup(self._session, instance_id)
        if vm is None:
            raise exception.NotFound(_('Instance not'
                                       ' found %s') % instance_id)
        rec = self._session.get_xenapi().VM.get_record(vm)
        return VMHelper.compile_info(rec)

    def get_diagnostics(self, instance):
        """Return data about VM diagnostics"""
        vm = self._get_vm_opaque_ref(instance)
        rec = self._session.get_xenapi().VM.get_record(vm)
        return VMHelper.compile_diagnostics(self._session, rec)

    def get_console_output(self, instance):
        """Return snapshot of console"""
        # TODO: implement this to fix pylint!
        return 'FAKE CONSOLE OUTPUT of instance'

<<<<<<< HEAD
    def get_ajax_console(self, instance):
        """Return link to instance's ajax console"""
        # TODO: implement this!
        return 'http://fakeajaxconsole/fake_url'
=======
    def list_from_xenstore(self, vm, path):
        """Runs the xenstore-ls command to get a listing of all records
        from 'path' downward. Returns a dict with the sub-paths as keys,
        and the value stored in those paths as values. If nothing is
        found at that path, returns None.
        """
        ret = self._make_xenstore_call('list_records', vm, path)
        return json.loads(ret)

    def read_from_xenstore(self, vm, path):
        """Returns the value stored in the xenstore record for the given VM
        at the specified location. A XenAPIPlugin.PluginError will be raised
        if any error is encountered in the read process.
        """
        try:
            ret = self._make_xenstore_call('read_record', vm, path,
                    {'ignore_missing_path': 'True'})
        except self.XenAPI.Failure, e:
            return None
        ret = json.loads(ret)
        if ret == "None":
            # Can't marshall None over RPC calls.
            return None
        return ret

    def write_to_xenstore(self, vm, path, value):
        """Writes the passed value to the xenstore record for the given VM
        at the specified location. A XenAPIPlugin.PluginError will be raised
        if any error is encountered in the write process.
        """
        return self._make_xenstore_call('write_record', vm, path,
                {'value': json.dumps(value)})

    def clear_xenstore(self, vm, path):
        """Deletes the VM's xenstore record for the specified path.
        If there is no such record, the request is ignored.
        """
        self._make_xenstore_call('delete_record', vm, path)

    def _make_xenstore_call(self, method, vm, path, addl_args={}):
        """Handles calls to the xenstore xenapi plugin."""
        return self._make_plugin_call('xenstore.py', method=method, vm=vm,
                path=path, addl_args=addl_args)

    def _make_plugin_call(self, plugin, method, vm, path, addl_args={}):
        """Abstracts out the process of calling a method of a xenapi plugin.
        Any errors raised by the plugin will in turn raise a RuntimeError here.
        """
        vm = self._get_vm_opaque_ref(vm)
        rec = self._session.get_xenapi().VM.get_record(vm)
        args = {'dom_id': rec['domid'], 'path': path}
        args.update(addl_args)
        # If the 'testing_mode' attribute is set, add that to the args.
        if getattr(self, 'testing_mode', False):
            args['testing_mode'] = 'true'
        try:
            task = self._session.async_call_plugin(plugin, method, args)
            ret = self._session.wait_for_task(0, task)
        except self.XenAPI.Failure, e:
            raise RuntimeError("%s" % e.details[-1])
        return ret

    def add_to_xenstore(self, vm, path, key, value):
        """Adds the passed key/value pair to the xenstore record for
        the given VM at the specified location. A XenAPIPlugin.PluginError
        will be raised if any error is encountered in the write process.
        """
        current = self.read_from_xenstore(vm, path)
        if not current:
            # Nothing at that location
            current = {key: value}
        else:
            current[key] = value
        self.write_to_xenstore(vm, path, current)

    def remove_from_xenstore(self, vm, path, key_or_keys):
        """Takes either a single key or a list of keys and removes
        them from the xenstoreirecord data for the given VM.
        If the key doesn't exist, the request is ignored.
        """
        current = self.list_from_xenstore(vm, path)
        if not current:
            return
        if isinstance(key_or_keys, basestring):
            keys = [key_or_keys]
        else:
            keys = key_or_keys
        keys.sort(lambda x, y: cmp(y.count('/'), x.count('/')))
        for key in keys:
            if path:
                keypath = "%s/%s" % (path, key)
            else:
                keypath = key
            self._make_xenstore_call('delete_record', vm, keypath)

    ########################################################################
    ###### The following methods interact with the xenstore parameter
    ###### record, not the live xenstore. They were created before I
    ###### knew the difference, and are left in here in case they prove
    ###### to be useful. They all have '_param' added to their method
    ###### names to distinguish them. (dabo)
    ########################################################################
    def read_partial_from_param_xenstore(self, instance_or_vm, key_prefix):
        """Returns a dict of all the keys in the xenstore parameter record
        for the given instance that begin with the key_prefix.
        """
        data = self.read_from_param_xenstore(instance_or_vm)
        badkeys = [k for k in data.keys()
                if not k.startswith(key_prefix)]
        for badkey in badkeys:
            del data[badkey]
        return data

    def read_from_param_xenstore(self, instance_or_vm, keys=None):
        """Returns the xenstore parameter record data for the specified VM
        instance as a dict. Accepts an optional key or list of keys; if a
        value for 'keys' is passed, the returned dict is filtered to only
        return the values for those keys.
        """
        vm = self._get_vm_opaque_ref(instance_or_vm)
        data = self._session.call_xenapi_request('VM.get_xenstore_data',
                (vm, ))
        ret = {}
        if keys is None:
            keys = data.keys()
        elif isinstance(keys, basestring):
            keys = [keys]
        for key in keys:
            raw = data.get(key)
            if raw:
                ret[key] = json.loads(raw)
            else:
                ret[key] = raw
        return ret

    def add_to_param_xenstore(self, instance_or_vm, key, val):
        """Takes a key/value pair and adds it to the xenstore parameter
        record for the given vm instance. If the key exists in xenstore,
        it is overwritten"""
        vm = self._get_vm_opaque_ref(instance_or_vm)
        self.remove_from_param_xenstore(instance_or_vm, key)
        jsonval = json.dumps(val)
        self._session.call_xenapi_request('VM.add_to_xenstore_data',
                (vm, key, jsonval))

    def write_to_param_xenstore(self, instance_or_vm, mapping):
        """Takes a dict and writes each key/value pair to the xenstore
        parameter record for the given vm instance. Any existing data for
        those keys is overwritten.
        """
        for k, v in mapping.iteritems():
            self.add_to_param_xenstore(instance_or_vm, k, v)

    def remove_from_param_xenstore(self, instance_or_vm, key_or_keys):
        """Takes either a single key or a list of keys and removes
        them from the xenstore parameter record data for the given VM.
        If the key doesn't exist, the request is ignored.
        """
        vm = self._get_vm_opaque_ref(instance_or_vm)
        if isinstance(key_or_keys, basestring):
            keys = [key_or_keys]
        else:
            keys = key_or_keys
        for key in keys:
            self._session.call_xenapi_request('VM.remove_from_xenstore_data',
                    (vm, key))

    def clear_param_xenstore(self, instance_or_vm):
        """Removes all data from the xenstore parameter record for this VM."""
        self.write_to_param_xenstore(instance_or_vm, {})
    ########################################################################
>>>>>>> 16c420ee
<|MERGE_RESOLUTION|>--- conflicted
+++ resolved
@@ -284,12 +284,11 @@
         # TODO: implement this to fix pylint!
         return 'FAKE CONSOLE OUTPUT of instance'
 
-<<<<<<< HEAD
     def get_ajax_console(self, instance):
         """Return link to instance's ajax console"""
         # TODO: implement this!
         return 'http://fakeajaxconsole/fake_url'
-=======
+
     def list_from_xenstore(self, vm, path):
         """Runs the xenstore-ls command to get a listing of all records
         from 'path' downward. Returns a dict with the sub-paths as keys,
@@ -460,5 +459,4 @@
     def clear_param_xenstore(self, instance_or_vm):
         """Removes all data from the xenstore parameter record for this VM."""
         self.write_to_param_xenstore(instance_or_vm, {})
-    ########################################################################
->>>>>>> 16c420ee
+    ########################################################################